--- conflicted
+++ resolved
@@ -1208,21 +1208,13 @@
 		raw.differential_pressure_timestamp = _diff_pres.timestamp;
 		raw.differential_pressure_filtered_pa = _diff_pres.differential_pressure_filtered_pa;
 
-<<<<<<< HEAD
-		float air_temperature_celcius = (_diff_pres.temperature > -300.0f) ? _diff_pres.temperature : (raw.baro_temp_celcius - PCB_TEMP_ESTIMATE_DEG);
-=======
 		float air_temperature_celsius = (_diff_pres.temperature > -300.0f) ? _diff_pres.temperature : (raw.baro_temp_celcius - PCB_TEMP_ESTIMATE_DEG);
->>>>>>> 2a7848c7
 
 		_airspeed.timestamp = _diff_pres.timestamp;
 		_airspeed.indicated_airspeed_m_s = calc_indicated_airspeed(_diff_pres.differential_pressure_filtered_pa);
 		_airspeed.true_airspeed_m_s = calc_true_airspeed(_diff_pres.differential_pressure_filtered_pa + raw.baro_pres_mbar * 1e2f,
-<<<<<<< HEAD
-					      raw.baro_pres_mbar * 1e2f, air_temperature_celcius);
-=======
 					      raw.baro_pres_mbar * 1e2f, air_temperature_celsius);
 		_airspeed.air_temperature_celsius = air_temperature_celsius;
->>>>>>> 2a7848c7
 
 		/* announce the airspeed if needed, just publish else */
 		if (_airspeed_pub > 0) {
@@ -1444,15 +1436,9 @@
 
 						_diff_pres.timestamp = t;
 						_diff_pres.differential_pressure_pa = diff_pres_pa;
-<<<<<<< HEAD
-						_diff_pres.differential_pressure_filtered_pa = diff_pres_pa;
-						_diff_pres.temperature = -1000.0f;
-						_diff_pres.voltage = voltage;
-=======
 						_diff_pres.differential_pressure_raw_pa = diff_pres_pa_raw;
 						_diff_pres.differential_pressure_filtered_pa = (_diff_pres.differential_pressure_filtered_pa * 0.9f) + (diff_pres_pa * 0.1f);
 						_diff_pres.temperature = -1000.0f;
->>>>>>> 2a7848c7
 
 						/* announce the airspeed if needed, just publish else */
 						if (_diff_pres_pub > 0) {
