--- conflicted
+++ resolved
@@ -379,7 +379,6 @@
 		memset(&offboard_control_sp, 0, sizeof(offboard_control_sp));
 
 		/* Convert values * 1000 back */
-<<<<<<< HEAD
 		//XXX: convert to quaternion
 		//offboard_control_sp.p1 = (float)swarm_offboard_control.roll[mavlink_system.sysid - 1] / 1000.0f;
 		//offboard_control_sp.p2 = (float)swarm_offboard_control.pitch[mavlink_system.sysid - 1] / 1000.0f;
@@ -444,14 +443,6 @@
 			offboard_control_sp.ignore |=  (local_ned_position_setpoint_external.type_mask & (1 << i));
 		}
 
-=======
-		offboard_control_sp.p1 = (float)swarm_offboard_control.roll[mavlink_system.sysid - 1] / 1000.0f;
-		offboard_control_sp.p2 = (float)swarm_offboard_control.pitch[mavlink_system.sysid - 1] / 1000.0f;
-		offboard_control_sp.p3 = (float)swarm_offboard_control.yaw[mavlink_system.sysid - 1] / 1000.0f;
-		offboard_control_sp.p4 = (float)swarm_offboard_control.thrust[mavlink_system.sysid - 1] / 1000.0f;
-
-		offboard_control_sp.mode = (enum OFFBOARD_CONTROL_MODE)swarm_offboard_control.mode;
->>>>>>> 63f91e0e
 
 		offboard_control_sp.timestamp = hrt_absolute_time();
 
@@ -513,11 +504,7 @@
 	manual.r = man.r / 1000.0f;
 	manual.z = man.z / 1000.0f;
 
-<<<<<<< HEAD
-	warnx("pitch: %.2f, roll: %.2f, yaw: %.2f, throttle: %.2f", manual.x, manual.y, manual.r, manual.z);
-=======
 	warnx("pitch: %.2f, roll: %.2f, yaw: %.2f, throttle: %.2f", (double)manual.x, (double)manual.y, (double)manual.r, (double)manual.z);
->>>>>>> 63f91e0e
 
 	if (_manual_pub < 0) {
 		_manual_pub = orb_advertise(ORB_ID(manual_control_setpoint), &manual);
